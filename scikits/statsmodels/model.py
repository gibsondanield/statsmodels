--- conflicted
+++ resolved
@@ -460,20 +460,11 @@
 
         Examples
         --------
-<<<<<<< HEAD
-        >>> import models
-        >>> from models.datasets.longley.data import Load
-        >>> data = Load()
-        >>> data.exog = models.tools.add_constant(data.exog)
-        >>> results = models.OLS(data.endog, data.exog).fit()
+        >>> import scikits.statsmodels as sm
+        >>> data = sm.datasets.longley.Load()
+        >>> data.exog = sm.add_constant(data.exog)
+        >>> results = sm.OLS(data.endog, data.exog).fit()
         >>> results.conf_int()
-=======
-        >>>import scikits.statsmodels as sm
-        >>>data = sm.datasets.longley.Load()
-        >>>data.exog = sm.add_constant(data.exog)
-        >>>results = sm.OLS(data.endog, data.exog).fit()
-        >>>results.conf_int()
->>>>>>> 32e0ab14
         array([[ -1.77029035e+02,   2.07152780e+02],
         [ -1.11581102e-01,   3.99427438e-02],
         [ -3.12506664e+00,  -9.15392966e-01],
